[package]
name = "tauri-bindgen"
authors.workspace = true
version.workspace = true
edition.workspace = true
rust-version.workspace = true

[workspace]
members = ["crates/*"]
resolver = "2"

[workspace.package]
authors = ["Jonas Kruckenberg <iterpre@protonmail.com>"]
version = "0.2.0"
edition = "2021"
rust-version = "1.70"

[workspace.dependencies]
thiserror = "1.0.48"
bitflags = { version = "2.4.0", features = ["serde"] }
heck =  { version = "0.4", features = ["unicode"] }
clap = { version = "4.4.3", features = ["derive"] }
tauri-bindgen-core = { path = "crates/core" }
tauri-bindgen-gen-host = { path = "crates/gen-host", features = ['cli'] }
tauri-bindgen-gen-markdown = { path = "crates/gen-markdown", features = ['cli'] }
tauri-bindgen-gen-guest-rust = { path = "crates/gen-guest-rust", features = ['cli'] }
tauri-bindgen-gen-guest-ts = { path = "crates/gen-guest-ts", features = ['cli'] }
tauri-bindgen-gen-guest-js = { path = "crates/gen-guest-js", features = ['cli'] }
wit-parser = { path = "crates/wit-parser" }
miette = { version = "5.10.0", features = ["fancy"] }
log = { version = "0.4.20", features = [ "kv_unstable", "kv_unstable_std" ] }
serde = "1.0.188"
quote = "1.0.33"
proc-macro2 = "1.0.66"
<<<<<<< HEAD
syn = "2.0.31"
tauri = { git = "https://github.com/tauri-apps/tauri" }
=======
syn = "2.0.32"
>>>>>>> c2ea74b0

[dependencies]
clap.workspace = true
tauri-bindgen-core.workspace = true
tauri-bindgen-gen-host.workspace = true
tauri-bindgen-gen-markdown = { workspace = true, optional = true }
tauri-bindgen-gen-guest-rust.workspace = true
tauri-bindgen-gen-guest-ts.workspace = true
tauri-bindgen-gen-guest-js.workspace = true
wit-parser.workspace = true
miette.workspace = true
env_logger = "0.10.0"
log.workspace = true
clap_complete = "4.4.1"

[features]
unstable = ["dep:tauri-bindgen-gen-markdown"]

[profile.release]
panic = "abort"
codegen-units = 1
lto = true
opt-level = "z"
strip = true<|MERGE_RESOLUTION|>--- conflicted
+++ resolved
@@ -32,12 +32,8 @@
 serde = "1.0.188"
 quote = "1.0.33"
 proc-macro2 = "1.0.66"
-<<<<<<< HEAD
-syn = "2.0.31"
+syn = "2.0.32"
 tauri = { git = "https://github.com/tauri-apps/tauri" }
-=======
-syn = "2.0.32"
->>>>>>> c2ea74b0
 
 [dependencies]
 clap.workspace = true
