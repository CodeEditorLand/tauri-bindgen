--- conflicted
+++ resolved
@@ -321,14 +321,10 @@
             .iter()
             .map(|func| {
                 let docs = print_docs(&func.docs);
-<<<<<<< HEAD
-
-                let ident = func.id.to_lower_camel_case();
-=======
+
                 let mod_ident = mod_ident.to_snake_case();
                 let resource_ident = ident.to_snake_case();
-                let ident = func.ident.to_lower_camel_case();
->>>>>>> 4fc443ed
+                let ident = func.id.to_lower_camel_case();
 
                 let params = self.print_function_params(&func.params);
                 let result = func
