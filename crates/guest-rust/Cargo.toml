--- conflicted
+++ resolved
@@ -13,15 +13,6 @@
 wasm-bindgen-futures = "0.4.34"
 js-sys = "0.3.61" 
 wasm-bindgen = { version = "0.2.84", features = ["serde-serialize"] }
-<<<<<<< HEAD
 serde-wasm-bindgen = "0.4.5"
 serde.workspace = true
-# tauri-bindgen-abi = { path = "../abi", features = ["derive"] }
-# base64 = "0.21.0"
-=======
-serde-wasm-bindgen = "0.5.0"
-serde = { version = "1.0.152", features = ["derive"] }
-tauri-bindgen-abi = { path = "../abi", features = ["derive"] }
-base64 = "0.21.0"
->>>>>>> 3d6b845b
 tracing = "0.1.37"