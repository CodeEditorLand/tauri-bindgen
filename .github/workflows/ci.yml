--- conflicted
+++ resolved
@@ -54,15 +54,10 @@
       - name: install native dependecies
         run: |
           sudo apt-get update
-<<<<<<< HEAD
           sudo apt-get install -y libwebkit2gtk-4.1-dev libgtk-3-dev libsoup-3.0-dev libjavascriptcoregtk-4.1-dev
-      - uses: dtolnay/rust-toolchain@1.70.0
-=======
-          sudo apt-get install -y webkit2gtk-4.0 libgtk-3-dev
       - uses: dtolnay/rust-toolchain@stable
         with:
           toolchain: 1.70.0 # MSRV
->>>>>>> 99e0a282
       - uses: Swatinem/rust-cache@v2
       - run: cargo check --workspace --tests
 
